--- conflicted
+++ resolved
@@ -151,12 +151,8 @@
         self.db_ha.disconnect()
         '''
         result = {"consumption": consumption, "production": production}
-<<<<<<< HEAD
-#        print(result)
-=======
 
         print(result)
->>>>>>> 636e629e
         return result
 
     def calc_optimum(self, show_graph=False):
