# Changelog 刀 DAO
# Day Ahead Optimization
<<<<<<< HEAD
=======
## [V2024.8.0]
This is a major update with a lot of improvements:
 - The addon works now with 3 possible database engines. This is for the HA database but also for the DAO-database.
It is even possible to work with different engines for HA and DAO. <br>
The following engines are possible:
   - mariadb/mysql
   - progresql
   - sqlite3 <br>
 
    To make it easy for the current users: "mysql/mariadb" is the default engine. Therefore there is for them no need to change something in the settings. 
    Further info in DOCS.md<br><br>
   
 - There are 4 extra possible (=optional) entities which you can use to manage and operate your battery(ies):
   - entity from battery: how much energy is going from the battery to the dc-bar (W)
   - entity from pv: how much energy is going from the dc-solar system to the dc-bar (W)
   - entity from ac: how much energy is going from the inverter to the dc-bar (W)
   - entity calculated soc: how what is the expected value of the SoC after this hour (%)<br>

   This expansion is made for customers with hybrid inverters (Deye, Growatt etc)
so they can better manage there batteries with DAO.<br>
Further info in DOCS.md<br><br>

- DAO stops with the naming of `victron` in the settings. The name of the setting `entity stop victron` is
"deprecated" and will change in the near future to `entity stop inverter`. <br>
For now the old name still works, but you get a warning and a request to change in the logging.


>>>>>>> 2dfa7061
## [V2024.5.6]
- When there is "no battery" configured in the settings the program produced an "list indexout of range".
This error is solved.
- The error messages are now more clear and accurate: correct filename and line nr.
- There was an error in the dasbboard invoking a report (Report\Balans). This error is solved.

<<<<<<< HEAD
## [V2024.5.5]
There is a fourth source added to get day-ahead prices: **tibber**.<br>
In cases as on June 25th when Nordpool and Entsoe don't have epex prices you can get them from Tibber. 
=======

## [V2024.5.5]
There is a fourth source added to get day-ahead prices: tibber.
In cases as on June 25th when nordpool and entsoe have don't have epex prices you can get them from Tibber. 
>>>>>>> 2dfa7061

## [V2024.5.4]
- If there are not enough meteo from Meteoserver from the fineley meshed model (Harmonie), 
then the missing data are retrieved from the coarse model (GFS).<br>
Conclusion:the optimization calculation will now always calculate as far as the day-ahead prices are known.
- The meteo log file was name "tibber_...", this is corrected and now they are named "meteo_..."
- In the dashboard at the menu-option **Home** and the suboption **tabel** now all loggings (not only calc, but also meteo, prices etc)
are showed. To begin with the most recent one. 
- Meteograph is now showed in the style as defined in the graph-settings
 

## Breaking change
The filenames of the loggings and the images are again (sorry) changed. After installtion of the new version
are the old files not visible anymore in the dashboard. But you can see them with your favorite file-explorer in combination with the Samba add-on. 

## [V2024.5.3]
- Fixed the calculation stop when prognose arrays are not equal. Further tests are necessay!!
- The use of the `"entity pv switch"` in solar installations (pv_ac as well as pv_dc) is now optional. 
When entity is not mentioned in the settings in one or more of your pv-installations, that pv-installation(s) will never be turned off. 
- When the program encounters a warning or an error a message is placed in the `notification entity`.
When you have installed the Home Assistant app you can get a notification with that message on your smartphone (zie DOCS.md)


## [V2024.5.2]
- Fixed error retrieving nordpool prices
- There is still a small error in the naming of the logfiles. That will be fixed later.

## [V2024.5.1]
- Hier en daar tekstverduidelijking in DOCS.md
- naamgeving van log- en grafiekbestanden aangepast

## [V2024.5.0]
- Alle output is ondergebracht in het loggingsysteem van Python. Via de instellingen kun je zelf het loglevel instellen
  - debug: veel informatie
  - info (default): wat je nu ook al kreeg
  - warning: waarschuwing bij mogelijke (toekomstige) fouten
  - error: alleen fouten worden gemeld
  Alle output is voorzien van datum/tijd en het bijpassende logging level
- Wanneer door optimalisering PV wordt uitgeschakeld (bij negatieve energieprijzen) wordt in de "niet geoptimlaiseerde grafiek" nu ook
de verwachte PV productie getoond
- Er zat een foutje in de balans-rapporten van het dashboard. Dit is gerepareerd.
- De code is meer gestroomlijnd. De scheduler is ondergebracht in een aparte module net als de berekeningsmodule.

## [V2024.3.9]
Volgende fouten zijn hersteld:
- er zat een storende fout in options_vb.json, zodat een versie installatie niet werkte.
- er zat een fout in een de html-template die een bewerking/berekening initialiseert

## [V2024.3.8]
Een soms optredende fout bij het sommeren van de accutabel zorgde voor het niet doorzetten van de berekende resultaten.
Het sommeren is (tijdelijk) eruit gehaald.

## [V2024.3.7]
- De installatieprocedure is verkort door over te stappen van pip naar uv als tool voor het installeren van Python modules 
- In het laatste uur van het laden van een elektrische auto wordt geen eindtijd doorgegeven aan de entiteit **entity stop charging**
- Format specifier opgenomen voor het invoeren datums bij het ophalen van prijzen.
- DAO is uitgebreid met optionele functionaliteit voor het inplannen van diverse huishuidelijke machines en apparaten (zie DOCS.md)

## [V2024.3.6]
Er is een optionele aanvulling te gebruiken bij het inplannen van het laden van een elektrische auto.
Soms komt het voor het beter is om in een uur maar een deel van dat uur met een beter rendement (en een hoger vermogen)
de auto te laden.
Je kunt nu bij je instellingen een entiteit opgeven (entity stop charging) waarin het programma het eindstip van het 
berekende eindstip opslaat van de oplaadactie in het betreffende (alleen  als er niet een heel uur hoeft te worden geladen).
Je zult daar dan zelf in HA een automatisering voor moeten maken die wordt getriggerd op het betreffende tijdstip.
Zie voor informatie en een voorbeeld DOCS.md

## [V2024.3.5]
Bij de uitbreiding van het Run-menu is een storende fout geslopen in het onderdeel waarmee bij nordpool prijzen worden opgehaald.
In deze versie is die fout hersteld.
Alle bestandnamen van all logfiles en grafieken (ook van het ophalen van meteogegevens) zijn nu voorzien van datum-tijd info

## [V2024.3.4]
Er mist een bestand in versie 2024.3.3.
Is hiermee hersteld.

## [V2024.3.3]
Voor de gebruikers die op 3,4 en/of 5 april 2024 geen day ahead prijzen binnen hebben gekregen is in deze versie een kleine
uitbreiding aangebracht in het Run-menu van de webserver. Daarmee kun je nu een vanaf- en tot-datum invullen bij het 
ophalen van de prijsinformatie. Dat werkt bij alle drie de providers (nordpool, entsoe en easyenergy), maar bij nordpool
kun je steeds maar een dag tegelijk ophalen en dat doet hij dan op de ingevulde vanaf-datum.
Meer info in DOCS.md

## [V2024.3.2]
Met de versie 2024.4.0 van Home Asssistant is een nieuwe attribuut geintroduceerd (last_reported).  
De nieuwe versie (0.2.1) van module hassapi gaat hier goed mee om, 
de oude versies genereerde foutmeldingen.
Deze versie installeert de nieuwe versie van deze module.

## [V2024.3.1]
In sommige browsers (o.a. Firefox oner Windows) worden oude bestanden van de grafieken getoond.
De naamgeving van de grafieken is aangepast met datum en tijd zodat het probleem over zou moeten zijn.

## [V2024.3.0]
Vanaf deze versie kun je de te gebruiken baseload(s) in de berekening door het systeem zelf laten berekenen.
Zie DOCS.md

## [V2024.2.8]
Er zat een fout in de opgehaalde meteogegevens. In tegenstelling tot de documentatie van 
Meteoserver waren de tijdstippen een uur verschoven. Dit is gecorrigeerd.

## [V2024.2.7]
Er is een extra instelling geintroduceerd voor het inplannen van het opladen van een auto.
De *level margin* (default 0) zorgt desgewenst voor een extra marge voordat opladen wordt ingeplan 
(zie voor meer uitleg DOCS.md)

Heel soms startte een ingeplande berekening een seconde voor het hele uur.
Dat gaf dan veel ongewenste resultaten
Als nu een ingeplande berekening minder dan 10 seconden voor het hele uur start wordt deze 
berekend alsof deze op het hele uur is gestart.

## [V2024.2.6]
De logging van de verwerking van de data voor het laden de van de auto richting HA is nog verder uitgebreid.

## [V2024.2.5]
De logging van de bestaande situatie en de nieuwe situatie voor het laden van de auto
is uitgebreid.

## [V2024.2.4]
De schakelaar is terug voor het aan- en uitzetten van het laden van een elektrische auto

## [V2024.2.3]
Enkele opmaakfoutjes zijn hersteld

## [V2024.2.2]
- de opmaak van de tabel die een overzicht geeft van de invoer van trappen van een ev is verbetered
- als 0 ampere ontbreekt wordt deze toegevoegd

## [V2024.2.1]
In deze versie zijn veel zaken toegevoegd en gewijzigd:
- We stappen over op eenzelfde soort **versienummering** als Home Assistant: jaar, maand en opvolgende nummering binnen die maand.
- Voor de rapportages is het niet meer verplicht om de data op te halen bij **Tibber**.
Je kunt dus ook klant zijn bij een andere leverancier (bijv ANWB). Je haalt dus alle aanroepen voor het ophalen 
van data bij Tibber (`get_tibber_data`) uit de scheduler. In dat geval kan ook het invullen van de url en het token
bij Tibber in de instellingen achterwege blijven. <br>
Om toch goede rapportages te kunnen maken is het dan wel noodzakelijk dat je je verbruiksgegevens van de slimme 
meter bijhoudt in Home Assistant (via de instellingen van het Energiedashboard van HA) en de entiteiten waarmee je deze 
bijhoudt moet je opgeven bij de sectie **report** van de instellingen (zie ook DOCS.md).
- Voor het **opladen van je elektrische auto('s)** kun je nu een lijst met amperages opgeven (eventueel aangevuld met efficiency)
waaruit het programma de voor jouw gunstigste amperages kiest gegeven de prijs van elektriciteit, de capaciteit van je aansluiting
en het tijdstip waarop de auto het jouw gewenste laadniveau moet hebben (zie ook DOCS.md).<br>
**breaking change** Naast de instellingen voor de verschillende laadniveaus moet je nu ook een entiteit ("entity set charging ampere", input_number) opgeven,
waarin het programma de gewenste hoeveelheid ampere kan doorgeven waarmee in het lopende uur geladen moet worden.<br>
- Het invoeren je **baseload** bij je instellingen kan vervallen als het programma jouw baseload kan berekenen uit opgeslagen 
  verbruiken over een voldoende lange periode. <br>
  Daarvoor moet je over minimaal twee maanden de volgende gegevens bijhouden in Home Assistant (via de instellingen van het energiedashboard):
    - de verbruiksgegevens van de slimme meter
    - indien van toepassing het verbruik voor het opladen van je elektrische auto('s)
    - de in- en uitgaande elektriciteit naar en van je thuisbatterij(en)
    - indien van toepassing het verbruik van je wp
    - indien van toepassing het verbruik van je boiler
    - de productie van je zonnepanelen<br>
  
    Bij de instellingen (zie DOCS.md) geef je dan op dat de baseload moet worden berekend en 
  hoeveel dagen terug daarvoor moet worden gerekend. <br>
 **Bonus**: de baseload wordt per weekdag berekend. Met name in het weekend wijkt de baseload af van het 
weekgemiddelde en de verwachting is dat dit de nauwkeurigheid van de voorspellingen ten goede komt.
- Bij een flink aantal instellingen zijn "**default**" (standaard) instellingen geintroduceerd. Dat betekent dat 
je deze instellingen kunt weglaten in het instellingen bestand als de standaard instelling voor jou voldoet.
Belangrijkste instelling die weggelaten kan worden als je het programma als addon op je HomeAssistant-machine
installeert zijn de instellingen voor de communicatiemet Home Assistant. Dit regelt dan de Home Assistant 
supervisor voor je. In DOC.md is een tabel opgenomen van alle instellingen inclusief de default-instelling (voor zover van toepassing)
- De rapportage functie is uitgebreid met een rapportage van je **energiebalans**:
![img_11.png](images/img_11.png)
![img_12.png](images/img_12.png)
Om dat goed te laten werken zul je in Home Assistant (net als voor het berekenen van de baseload) alle verbruiksgegevens
van diverse meters en verbruikers moeten bijhouden(zie voor verdere uitleg DOCS.md)
- Na een berekening is kreeg je al een hele uitdraai van allerlei berekeningen.
Met name de tabel met de in- en uitgaande energie en de efficiency van je thuisbatterij(en) riep hier en daar wat vragen op.
Deze tabel is nu aangepast (de berekeningen zijn hetzelfde):
```   
   In- en uitgaande energie per uur batterij: Accu1
   
   uur   ac->    eff   ->dc pv->dc   dc->    eff  ->bat  o_eff    SoC
          kWh      %    kWh    kWh    kWh      %    kWh      %      %
    15   0.00     --   0.00   0.00   0.00     --   0.00     --  43.50
    16   0.00     --   0.00   0.00   0.00     --   0.00     --  43.50
    17  -1.20  95.50  -1.26   0.00  -1.26  98.00  -1.28  93.59  39.23
    18  -3.60  93.40  -3.85   0.00  -3.85  98.00  -3.93  91.53  26.12
    19  -2.26  94.90  -2.39   0.00  -2.39  98.00  -2.43  93.00  18.00
    20   0.00     --   0.00   0.00   0.00     --   0.00     --  18.00
    21   0.00     --   0.00   0.00   0.00     --   0.00     --  18.00
    22   0.00     --   0.00   0.00   0.00     --   0.00     --  18.00
    23   0.00     --   0.00   0.00   0.00     --   0.00     --  18.00
Totaal  -7.06     --  -7.50   0.00  -7.50     --  -7.65     --       
```
## [Unreleased]
De volgende zaken staan nog op de todo lijst:
- Alle uitvoer omzetten naar logger 
- dashboard afmaken

## [V0.4.73]
In deze versie zijn de volgende zaken gewijzigd:
- fout bij niet melden van datum/tijd van notificatie opgelost
- op een aantal punten is de documentatie verhelderd
- optioneel: <br>
  - het basisverbruik (baseload) kan berekend worden uit de geschiedenis (zie DOCS.md)
  - voor het goed kunnen berekenen van de dient een lijst met sensoren ingevuld te worden 
    het verbruik/productie van inkoop, maar ook van de batterij(en) en 
    de stuurbare verbruikers/producenten registreren.

## [V0.4.72]
- apparmor is geimplementeerd
- er is icon toegevoegd voor de zijbalk 

## [V0.4.70]
- apparmor is (gedeeltelijk) geactiveerd
- het creeeren van de tables en de benodigde inhoud in de database wordt 
na installatie of update van de addon door de software uitgevoerd

## [V0.4.61]
- kleuren DOCS.md staan nu goed
- addon kan ook voor niet-admin gebruikers in zijbalk worden geplaatst
- notificatie datum/tijd moet nu werken
- in titels wordt nu alleen nog maar "Optimization" gebruik

## [V0.4.57] 2024-01-20
### Added
- Ingress is toegevoegd aan de presentatie van de addon via het dashboard ("toon zijbalk")
### Changed
- README.md is gesplitst:
  - een korte inleiding in het programma (heet nog steeds README.md)
  - een uitgebreide handleiding (DOCS.md) die ook benaderd kan worden via "documentatie" vanuit de addon

## [V0.4.56] 2024-01-14
### Changed
Addon is met volledige ondersteuning voor 64 bit Intel/AMD Processor

## [v0.4.5] - 2024-01-09

### Changed

Het programma is ondergebracht in een addon van Home Assistant.<br>
Ten behoeve van de addon is alle software geplaatst onder de directory "dao". <br>
Alle documentatie is verplaatst naar docs\MANUAL.md

De volgende update query moet in de database "day_ahead" worden doorgevoerd:
````
UPDATE `day_ahead`.`variabel` SET `code`='pv_ac', `name`='Zonne energie AC' WHERE  `id`=15;
````
### Added
De volgende variabelen worden toegevoegd aan het bestand `variabel`:
````commandline
   INSERT INTO `variabel` (`id`, `code`, `name`, `dim`) VALUES (17, 'pv_dc', 'Zonne energie DC', 'kWh');
````
In options.json kun je nu het maximale vermogen opgeven van je netwerk aansluiting.
Zie DOCS.md

##[v0.4.0] - 2023-10-15

### Removed
De functionaliteit om via de websocket in HA een berekening te starten is verwijderd.
Dat kan nu via een rest-command: /api/run


## [v0.3.1] - 2023-09-12

### Added
- je kunt nu de grafische stijl definieren o.a. darkmode. (zie DOCS.md, graphics) 
- je kunt het presenteren van de grafieken na het uitvoeren van een berekening aan/uit zetten. (zie DOCS.md, graphics)
- de volgende aanvullende python modules moeten worden geinstalleerd:
````
  pip3 install gunicorn ephem
````
- het protocol voor de api en de ws richting Home Assistant is instelbaar (zie in DOCS.md, bij het onderdeel "Home Assistant") 
- voor de ondersteuning van een API moeten berekende resultaten worden opgeslagen.
Daarvoor moeten de volgende variabelen worden toegevoegd aan het bestand `variabel`:
````
INSERT INTO `variabel` (`id`, `code`, `name`, `dim`) VALUES (9, 'bat_in', 'Batterij in', 'kWh');
INSERT INTO `variabel` (`id`, `code`, `name`, `dim`) VALUES (10, 'bat_out', 'Batterij uit', 'kWh');
INSERT INTO `variabel` (`id`, `code`, `name`, `dim`) VALUES (11, 'base', 'Basislast', 'kWh');
INSERT INTO `variabel` (`id`, `code`, `name`, `dim`) VALUES (12, 'boil', 'Boiler', 'kWh');
INSERT INTO `variabel` (`id`, `code`, `name`, `dim`) VALUES (13, 'wp', 'Warmtepomp', 'kWh');
INSERT INTO `variabel` (`id`, `code`, `name`, `dim`) VALUES (14, 'ev', 'Elektrische auto', 'kWh');
INSERT INTO `variabel` (`id`, `code`, `name`, `dim`) VALUES (15, 'pv', 'Zonnenergie', 'kWh');
INSERT INTO `variabel` (`id`, `code`, `name`, `dim`) VALUES (16, 'soc', 'SoC', '%');
````
Enkele rijen in de tabel `variabel` moeten worden geupdated: <br>
````
UPDATE `day_ahead`.`variabel` SET `name`='Verbruik' WHERE  `code`='cons';
UPDATE `day_ahead`.`variabel` SET `name`='Productie' WHERE  `code`='prod';
UPDATE `day_ahead`.`variabel` SET `name`='Tarief' WHERE  `code`='da';
UPDATE `day_ahead`.`variabel` SET `name`='Globale straling' WHERE  `code`='gr';
UPDATE `day_ahead`.`variabel` SET `name`='Temperatuur' WHERE  `code`='temp';
````
En er moet een extra tabel `prognoses` worden aangemaakt:
````
CREATE TABLE `prognoses` (
	`id` BIGINT(20) UNSIGNED NOT NULL AUTO_INCREMENT,
	`variabel` INT(10) UNSIGNED NOT NULL DEFAULT '0',
	`time` BIGINT(20) UNSIGNED NOT NULL DEFAULT '0',
	`value` FLOAT NULL DEFAULT NULL,
	PRIMARY KEY (`id`) USING BTREE,
	UNIQUE INDEX `variabel_time` (`variabel`, `time`) USING BTREE,
	INDEX `variabel` (`variabel`) USING BTREE,
	INDEX `time` (`time`) USING BTREE
)
COLLATE='utf8mb4_unicode_ci'
ENGINE=InnoDB
AUTO_INCREMENT=1;
````
- de webserver/dashboard is uitgebreid met de volgende functionaliteit:
  * je kunt met een api-call gegevens opvragen die je o.a. kunt gebruiken in Home Assistant 
  om sensoren te voorzien van data en attributen en waar je met de apexcharts-card 
  grafieken kunt maken (zie DOCS.md)
  * je kunt met een api call een berekening of bewerking uitvoeren. Deze nieuwe functionaliteit zal de
  websocket interface vervangen.
  * de "reports" zijn uitgebreid met meer perioden en bij de perioden waar ook de prognose die van toepassing zijn
  van toepassing is kun je "prognose" aan/uit zetten (zie DOCS.md)
  * je kunt met de web-interface alle berekeningen en bewerkingen uitvoeren en je krijgt direct 
  de logging van het resultaat te zien (zie DOCS.md) 

### Fixed
- Het laatste uur (meestal uur 23:00) wordt nu bij de grafieken volledig getoond. Dat geldt ook voor de SoC waarde die om 24:00 uur wordt bereikt.
- Grafieken worden niet meer getoond in de schedule-modus zodat het programma daar niet op blijft hangen
- De pv-productie werd niet goed berekend voor panelen die niet op zuid waren georienteerd.
Dit is aangepast.
- Het tarief voor teruglevering zonder belasting wordt nu berekend zonder de saldering van de 
inkoopvergoeding van de leverancier.
- Bij een tussentijdse berekening (dus niet op het hele uur) werd de boiler te snel ingezet.
Dit is hersteld.

### Changed
- het laden van de batterij (van omvormer naar dc) wordt nu berekend met een zogenaamde "special ordered set"(sos). 
Dit heeft twee voordelen: <br>
  - het rekent veel sneller
  - er wordt makkelijker tussen twee "stages" geinterpoleerd. <br>
  Als dit goed bevalt zal het ook worden geimplementeerd voor het ontladen (van dc naar ac) en van dc naar batterij en vice versa.<br>
- de prijzengrafieken zijn in blokvorm en uitgelijnd met de verbruiksgrafieken


### Issues
Als het programma draait in scheduler-mode wordt een websocket geopend naar HA zodat vanuit HA een 
optimaliseringsberekening kan worden gestart.
Als HA stopt (bijv. voor een update) dan blijft de websocket "in de lucht" maar is niet meer effectief.

### Removed


### Deprecated

- geen

### Security

- geen

## [v0.3.0] - 2023-08-18

### Added

- de staafjes van de staafgrafieken worden links aan het uurtijdstip uitgelijnd
- de grafieklijnen van de prijzen zijn nu stapsgewijs
- via de optie **graphics** kun je kiezen welke prijzen moeten worden getoond in de grafiek met prijzen (zie README)
- als je een berekening laat uitvoeren met de parameter **debug** krijg je nu meer info welke instellingen zouden zijn 
aangepast als je de berekening zonder **debug** zou hebben laten uitvoeren
- de webserver /het dasboard kan gedeeltelijk worden gebruikt (zie README)
- een input_datetime entity die wordt geupdate als door het programma een taak wordt uitgevoerd.
- een logger is toegevoegd aan de webserver (wordt straks dashboard). <br>
De loggings zijn te vinden in data\log\dashboard.log.
- versienummer in bestand _version.py
- check op voldoende aantal rijen bij prognose data (dynamische prijzen en meteo)
    - bij 2 rijen of minder wordt er niet gerekend<br>
    - bij 3 tot 8 rijen wordt er wel gerekend maar wordt er wel een waarschuwing afgegeven 
    
- een changelog
- naar keuze datum-tijd of alleen tijd input helper voor aangeven wanneer een elektrische auto geladen moet zijn

### Fixed

- Tijdens een lopend uur (dus met een eerste uur wat minder dan 60 minuten duurt)
gaf het programma verkeerde resultaten voor dat eerste uur. Dit is gefixed.
- ws parameter overal omgezet naar self.w_socket
- naar keuze datum-tijd of alleen tijd input helper voor aangeven wanneer een elektrische auto geladen moet zijn

### Changed
    
- laden auto wordt alleen uitgezet als auto thuis is (en aangesloten) 
- ongebruikte instellingen uit DOCS.md gehaald
- navigatieknoppen in webserver bij "home" omgezet
- menu optie **Meteo** in webserver voorzien van toelichting "in ontwikkeling"
- notificatie via Home Assistant toegevoegd. Zie voor meer informatie DOCS.md bij **notification entity**
- in het instellingenbestand options.json is de naam van de entity aanduiding veranderd: <br>
`"entity ready time"` wordt `"entity ready datetime"`
- aanvullingen en wijzigingen in DOCS.md


### Issues
Als het programma draait in scheduler-mode wordt een websocket geopend naar HA zodat vanuit HA een 
optimaliserings berekening kan worden gestart.
Als HA stopt (bijv voor een update) dan blijft de websocket "in de lucht" maar is niet meer effectief.

### Removed

- prog/da_webserver.py verwijderd

### Deprecated

- geen

### Security

- geen<|MERGE_RESOLUTION|>--- conflicted
+++ resolved
@@ -1,7 +1,5 @@
 # Changelog 刀 DAO
 # Day Ahead Optimization
-<<<<<<< HEAD
-=======
 ## [V2024.8.0]
 This is a major update with a lot of improvements:
  - The addon works now with 3 possible database engines. This is for the HA database but also for the DAO-database.
@@ -29,23 +27,16 @@
 For now the old name still works, but you get a warning and a request to change in the logging.
 
 
->>>>>>> 2dfa7061
 ## [V2024.5.6]
 - When there is "no battery" configured in the settings the program produced an "list indexout of range".
 This error is solved.
 - The error messages are now more clear and accurate: correct filename and line nr.
 - There was an error in the dasbboard invoking a report (Report\Balans). This error is solved.
 
-<<<<<<< HEAD
-## [V2024.5.5]
-There is a fourth source added to get day-ahead prices: **tibber**.<br>
-In cases as on June 25th when Nordpool and Entsoe don't have epex prices you can get them from Tibber. 
-=======
 
 ## [V2024.5.5]
 There is a fourth source added to get day-ahead prices: tibber.
 In cases as on June 25th when nordpool and entsoe have don't have epex prices you can get them from Tibber. 
->>>>>>> 2dfa7061
 
 ## [V2024.5.4]
 - If there are not enough meteo from Meteoserver from the fineley meshed model (Harmonie), 
@@ -60,6 +51,29 @@
 ## Breaking change
 The filenames of the loggings and the images are again (sorry) changed. After installtion of the new version
 are the old files not visible anymore in the dashboard. But you can see them with your favorite file-explorer in combination with the Samba add-on. 
+## [V2024.5.6]
+- When there is "no battery" configured in the settings the program produced an "list indexout of range".
+This error is solved.
+- The error messages are now more clear and accurate: correct filename and line nr.
+- There was an error in the dasbboard invoking a report (Report\Balans). This error is solved.
+
+## [V2024.5.5]
+There is a fourth source added to get day-ahead prices: **tibber**.<br>
+In cases as on June 25th when Nordpool and Entsoe don't have epex prices you can get them from Tibber. 
+
+## [V2024.5.4]
+- If there are not enough meteo from Meteoserver from the fineley meshed model (Harmonie), 
+then the missing data are retrieved from the coarse model (GFS).<br>
+Conclusion:the optimization calculation will now always calculate as far as the day-ahead prices are known.
+- The meteo log file was name "tibber_...", this is corrected and now they are named "meteo_..."
+- In the dashboard at the menu-option **Home** and the suboption **tabel** now all loggings (not only calc, but also meteo, prices etc)
+are showed. To begin with the most recent one. 
+- Meteograph is now showed in the style as defined in the graph-settings
+ 
+
+## Breaking change
+The filenames of the loggings and the images are again (sorry) changed. After installtion of the new version
+are the old files not visible anymore in the dashboard. But you can see them with your favorite file-explorer in combination with the Samba add-on. 
 
 ## [V2024.5.3]
 - Fixed the calculation stop when prognose arrays are not equal. Further tests are necessay!!
@@ -67,6 +81,8 @@
 When entity is not mentioned in the settings in one or more of your pv-installations, that pv-installation(s) will never be turned off. 
 - When the program encounters a warning or an error a message is placed in the `notification entity`.
 When you have installed the Home Assistant app you can get a notification with that message on your smartphone (zie DOCS.md)
+- The filenames of the loggings and the images are again (sorry) changed. After installtion of the new version
+are the old files not visible anymore in the dashboard. But you can see them with your favorite file-explorer in combination with the Samba add-on. 
 
 
 ## [V2024.5.2]
