--- conflicted
+++ resolved
@@ -1,10 +1,6 @@
 ---
 name: 刀 Day Ahead Optimization
-<<<<<<< HEAD
-version: "2024.5.6"
-=======
 version: "2024.5.8"
->>>>>>> 2dfa7061
 slug: day_ahead_opt
 description: Docker used by Home Assistant Community Add-ons for day ahead optimizations
 url: https://github.com/corneel27/day-ahead/
