--- conflicted
+++ resolved
@@ -236,13 +236,6 @@
         tot = tot_g
         vanaf = tot + datetime.timedelta(days=-365)
         self.periodes.update(create_dict("365 dagen", vanaf, tot, "maand"))
-
-        '''
-        # laatste 12 maanden
-        tot = datetime.datetime(now.year, now.month, 1)
-        vanaf = datetime.datetime(now.year-1, now.month, 1)
-        self.periodes.update(create_dict("laatste 12 mnd", vanaf, tot, "uur"))
-        '''
         return
 
     def get_sensor_data(self, sensor: str, vanaf: datetime.datetime, tot: datetime.datetime,
@@ -662,10 +655,7 @@
                 old_moment = moment
             moment_str = str(moment)
             if interval == "uur":
-                if periode == "laatste 12 mnd":
-                    tijd_str = moment_str
-                else:
-                    tijd_str = moment_str[10:16]
+                tijd_str = moment_str[10:16]
                 moment = moment + datetime.timedelta(hours=1)
             elif interval == "dag":
                 tijd_str = moment_str[0:10]
@@ -718,11 +708,6 @@
                   "t1.`time`>= UNIX_TIMESTAMP('" + str(vanaf) + "') AND t1.`time` < UNIX_TIMESTAMP('" + str(tot) + "');"
             # print(sql)
             code_result = self.db_da.run_select_query(sql)
-<<<<<<< HEAD
-            code_result.index = pd.to_datetime(code_result["tijd"])
-            #self.add_col_df(code_result, result, key)
-            if len(code_result)>0:
-=======
             '''
 
             query = select(
@@ -753,12 +738,8 @@
                 # datetime.datetime.combine(vanaf, datetime.time(0,0)) - datetime.timedelta(hours=1)
                 last_moment = vanaf
             else:
->>>>>>> 2dfa7061
                 self.add_col_df(code_result, result, key)
                 last_moment = code_result['tot'].iloc[-1] + datetime.timedelta(hours=1)
-            else:
-                last_moment = vanaf
-
             if last_moment < tot:
                 ha_result = None
                 if categorie["sensors"] == "calc":
@@ -1046,7 +1027,7 @@
         res = calendar.monthrange(input_dt.year, input_dt.month)
         return res[1]
 
-    def calc_grid_columns(self, report_df, active_interval, active_view, active_period):
+    def calc_grid_columns(self, report_df, active_interval, active_view):
         from dao.prog.utils import get_value_from_dict
         first_col = active_interval.capitalize()
         # if active_subject == "verbruik":
@@ -1088,10 +1069,7 @@
                 btw = get_value_from_dict(dag_str, btw_def)
                 old_dagstr = dag_str
             if active_interval == "uur":
-                if active_period == "laatste 12 mnd":
-                    tijd_str = str(row.vanaf)
-                else:
-                    tijd_str = str(row.vanaf)[10:16]
+                tijd_str = str(row.vanaf)[10:16]
             elif active_interval == "dag":
                 tijd_str = str(row.vanaf)[0:10]
             else:
