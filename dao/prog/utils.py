--- conflicted
+++ resolved
@@ -9,10 +9,7 @@
 from requests import post
 import logging
 import traceback
-<<<<<<< HEAD
-=======
 from sqlalchemy import Table, select, and_
->>>>>>> 2dfa7061
 
 
 def make_data_path():
@@ -276,6 +273,7 @@
     lst.reverse()
     return sum(x * (100 ** i) for i, x in enumerate(lst))
 
+
 def log_exc_plus():
     """
     Print the usual traceback information,
@@ -295,28 +293,6 @@
     for frame in stack:
         logging.error(f"File: {frame.f_code.co_filename}, line {frame.f_lineno}, in {frame.f_code.co_name}")
 
-<<<<<<< HEAD
-=======
-def log_exc_plus():
-    """
-    Print the usual traceback information,
-    """
-    tb = sys.exc_info()[2]
-    while 1:
-        if not tb.tb_next:
-            break
-        tb = tb.tb_next
-    stack = []
-    f = tb.tb_frame
-    while f:
-        stack.append(f)
-        f = f.f_back
-    stack.reverse()
-    traceback.print_exc()
-    for frame in stack:
-        logging.error(f"File: {frame.f_code.co_filename}, line {frame.f_lineno}, in {frame.f_code.co_name}")
-
->>>>>>> 2dfa7061
 
 def error_handling(ex):
     if logging.root.level == logging.DEBUG:
