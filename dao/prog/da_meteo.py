--- conflicted
+++ resolved
@@ -257,23 +257,13 @@
 
     def get_meteo_data(self, show_graph=False):
         df1 = self.get_from_meteoserver("harmonie")
-<<<<<<< HEAD
-        count = 0
-=======
         count = len(df1)
->>>>>>> 2dfa7061
         df_db = pd.DataFrame(columns=['time', 'code', 'value'])
         df1 = df1.reset_index()  # make sure indexes pair with number of rows
         for row in df1.itertuples():
             df_db.loc[df_db.shape[0]] = [str(int(row.tijd) - 3600), 'gr', float(row.gr)]
             df_db.loc[df_db.shape[0]] = [str(int(row.tijd) - 3600), 'temp', float(row.temp)]
             df_db.loc[df_db.shape[0]] = [str(int(row.tijd) - 3600), 'solar_rad', float(row.solar_rad)]
-<<<<<<< HEAD
-            count += 1
-            if count >= 48:
-                break
-=======
->>>>>>> 2dfa7061
 
         logging.debug(f"Meteo data records \n{df_db.to_string(index=False)}")
         if count < 39:
