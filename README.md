--- conflicted
+++ resolved
@@ -20,13 +20,8 @@
 * uit de prognose van het weer (globale straling) per uur wordt een voorspelling berekend van de productie van je 
 zonnepanelen
 * met de tarieven van je dynamische leverancier (incl. opslag, belastingen en btw) worden per uur de kosten 
-<<<<<<< HEAD
-en opbrengsten van het verbruik cq teruglevering berekend
-* m.b.v. de karakteristieken van je batterij worden per uur het laad- cq ontlaadvermogen berekend
-=======
 en opbrengsten van het verbruik c.q. teruglevering berekend
 * m.b.v. de karakteristieken van je accu worden per uur het laad- c.q. ontlaadvermogen berekend
->>>>>>> a5423a7d
 * wanneer moet je elektrische auto worden geladen
 
 Dit resulteert (in de mip-module) in enkele honderden vergelijkingen en idem dito variabelen(onbekenden). 
@@ -34,11 +29,7 @@
 variabelen worden berekend. Dit zijn:
 * per uur verbruik en kosten op de inkoopmeter
 * per uur teruglevering en opbrengst op de inkoopmeter
-<<<<<<< HEAD
 * per uur laad- cq ontlaadvermogen van de batterij en de SOC aan het einde van het uur
-=======
-* per uur laad- c.q. ontlaadvermogen van de accu en de SOC aan het einde van het uur
->>>>>>> a5423a7d
 * tijdstip waarop de boiler moet worden opgewarmd
 * uurvakken waarin de elektrische auto moet worden geladen
 
@@ -112,16 +103,10 @@
    INSERT INTO \`variabel\` (\`id\`, \`code\`, \`name\`, \`dim\`)VALUES (3, 'da', 'price', 'euro/kWh'); <br/>
    INSERT INTO \`variabel\` (\`id\`, \`code\`, \`name\`, \`dim\`) VALUES (4, 'gr', 'globale straling', 'J/cm2');<br/> 
    INSERT INTO \`variabel\` (\`id\`, \`code\`, \`name\`, \`dim\`) VALUES (5, 'temp', 'temperatuur', '°C'); <br/>
-<<<<<<< HEAD
-   INSERT INTO \`variabel\` (\`id\`, \`code\`, \`name\`, \`dim\`) VALUES (6, 'solar_rad', 'PV radiation', 'J/cm2');<br/>
-   INSERT INTO \`variabel\` (\`id\`, \`code\`, \`name\`, \`dim\`) VALUES (7, 'cost', 'cost', 'euro');<br/>
-   INSERT INTO \`variabel\` (\`id\`, \`code\`, \`name\`, \`dim\`) VALUES (8, 'profit', 'profit', 'euro');<br/>
-=======
    INSERT INTO \`variabel\` (\`id\`, \`code\`, \`name\`, \`dim\`) VALUES (6, 'solar_rad', 'PV radiation', 'J/cm2');<br/> 
    INSERT INTO \`variabel\` (\`id\`, \`code\`, \`name\`, \`dim\`) VALUES (7, 'cost', 'cost', 'euro');<br/>
    INSERT INTO \`variabel\` (\`id\`, \`code\`, \`name\`, \`dim\`) VALUES (8, 'profit', 'profit', 'euro');
 
->>>>>>> a5423a7d
  * tabel **values**:<br/>
    * Deze maak je aan met de volgende query: <br/>
     CREATE TABLE \`values\` (<br/>
@@ -160,22 +145,15 @@
   Dit commando kan met een extra parameter worden gestart namelijk een datum. In dat geval worden de verbruiksdata opgehaald vanaf de ingegeven datum. <br>
   Format: `jjjj-mm-dd` <br>
   Voorbeeld: `python3 day_ahead.py tibber 2023-02-01`
-<<<<<<< HEAD
 
 **meteo**
   Haalt de meteorologische gegevens op.
 
-=======
->>>>>>> a5423a7d
 **calc**  
   Voert de "optimaliseringsberekening" uit: 
 * haalt alle data (prijzen, meteo) op uit de database <br> 
-<<<<<<< HEAD
-* berekent de optimale inzet van de batterij, boiler, warmtepomp en auto <br> 
-=======
 * berekent de optimale inzet van de accu, boiler, warmtepomp en ev <br> 
     als debug als parameter wordt meegegeven dan wordt de berekende inzet niet doorgevoerd
->>>>>>> a5423a7d
 * berekent de besparing tov een reguliere leverancier <br>
 * berekent de besparing zonder optimalisering met alleen dynamische prijzen<br>
 * berekent de besparing met optimalisering met dynamische prijzen <br>
@@ -191,14 +169,8 @@
 ---
 ### Instellingen  
   
-<<<<<<< HEAD
 Het bestand `options.json` in de folder `data` bevat alle instellingen voor het programma day_ahead.py en dien je zelf aan te maken. Het voorbeeld bestand `options_vb.json` kun je als basis gebruiken en dien je aan passen naar jouw omgeving en omstandigheden.<br>
 Opmerking: alle instellingen die beginnen met "!secret" staan komen in het bestand `secrets.json`te staan  met de key die hier achter !secret staat.
-=======
-Het bestand options.json bevat alle instellingen voor het programma day_ahead.py. 
-Opmerking: alle instellingen die beginnen met "!secret" staan in het 
-bestand `secrets.json` met de key die hier achter !secret staat <br>
->>>>>>> a5423a7d
 
 **homeassistant**
  * url : de url waar de api van je home assistant bereikbaar is  
@@ -260,17 +232,10 @@
   * energy taxes delivery: energiebelasting op verbruik excl. btw, euro per kWh  
            2022-01-01 : 0.06729,  
            2023-01-01 : 0.12599  
-<<<<<<< HEAD
-  * energy taxes redelivery: energiebelasting op teruglevering ex btw, euro per kWh  
-           2022-01-01: 0.06729,  
-           2023-01-01: 0.12599  
-  * cost supplier delivery : opslag leverancier euro per kWh, ex btw  
-=======
    * energy taxes redelivery: energiebelasting op teruglevering excl. btw, euro per kWh  
            2022-01-01: 0.06729,  
            2023-01-01: 0.12599  
     * cost supplier delivery : opslag leverancier euro per kWh, excl. btw  
->>>>>>> a5423a7d
         bijv voor Tibber:
         * 2022-01-01: 0.002
         * 2023-03-01: 0.018
@@ -310,9 +275,6 @@
   ![img_2.png](images/img_2.png)
 * de 24 getallen uit de tweede kolom vul je in in de lijst.
 
-<<<<<<< HEAD
-**strategy** 
-=======
 **graphical backend**<br/>
 Het programma draait op een groot aantal operating systemen en architecturen, Voor het presenteren en opslaan van grafieken
 maakt het programma gebruik van de bibliotheek **matplotlib**. Die probeert de correcte backend (canvas) te detecteren,
@@ -323,7 +285,6 @@
 Je kunt beginnen te proberen om de keuze blanco te laten: **""**. Dan zoekt het programma het zelf uit.
 
 **strategy**<br> 
->>>>>>> a5423a7d
 Het programma kent drie strategieën die je kunt inzetten om het voor jou optimale energieverbruik
 en teruglevering te realiseren.<br>
 Je kiest er één uit door daar **True** achter in te vullen.
@@ -339,15 +300,9 @@
     Er is een parameter die je moet invullen om in deze strategie tot een oplossing te komen:
    * cost marge combination: dit is het "verlies" dat je maximaal accepteert om tot een "nul op de meter"-oplossing te komen.
 
-<<<<<<< HEAD
 **boiler**  
   Instellingen voor optimalisering van het elektraverbruik van je warmwater boiler
    * boiler present: True of False. Als je False invult worden onderstaande boiler-instellingen genegeerd.
-=======
-**boiler**  instellingen voor optimalisering van het elektraverbruik van je warmwater boiler
-   * boiler present: True of False. Als je False invult worden onderstaande boiler-instellingen genegeerd en rekent het 
-programma ook geen optimale inzet van de boiler uit.
->>>>>>> a5423a7d
    * entity actual temp. : entiteit in ha die de actuele boilertemp. presenteert  
    * entity setpoint: entiteit die de ingestelde boilertemp. presenteert  
    * entity hysterese: entiteit die de gehanteerde hysterese voor de boiler presenteert  
@@ -359,15 +314,9 @@
    * activate entity: entiteit (meestal van een inputhelper) waarmee de boiler opwarmen wordt gestart  
    * activate service: naam van de service van deze entiteit  
 
-<<<<<<< HEAD
 **heating**:  
   Dit onderdeel is nog in ontwikkeling  
    * heater present : True of False. Als je False invult worden onderstaande heater-instellingen genegeerd.
-=======
-**heating**: dit onderdeel is nog in ontwikkeling  
-   * heater present: True of False. Als je False invult worden onderstaande heater-instellingen genegeerd en wordt
-er ook geen optimale inzet van je warmtepomp berekend.
->>>>>>> a5423a7d
    * degree days factor: kWh/K.dag hoeveel thermische kWh is er nodig per graaddag<br>
      zet deze op 0 als je geen wp hebt
    * stages : een lijst met vermogens schijven van de wp: hoe hoger het vermogen hoe lager de cop
@@ -469,19 +418,8 @@
   Deze vraag je als volgt op:  
    * log in met je account op https://developer.tibber.com/explorer  
    * de token staat boven onder de balk 
-<<<<<<< HEAD
  
  **scheduler** 
-=======
-
-**report**<br>
-Hier worden de entities in HA opgenomen die het verbruik ("entities grid consumption") en de 
-teruglevering ("entities grid production") presenteren.
-Dit zijn meestal dezelfde entities die ook worden ingevuld in de configuratie
-van het energie dashboard van HA.
-
-**scheduler** taken planner. 
->>>>>>> a5423a7d
  Het programma maakt gebruik van een eenvoudige takenplanner. <br/>
  De volgende taken kunnen worden gepland:
    * get_meteo_data: ophalen van meteo gegevens bij meteoserver  
